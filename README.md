--- conflicted
+++ resolved
@@ -45,11 +45,7 @@
 In bash, you can get the branch name via:
 
 ```bash
-<<<<<<< HEAD
-echo "dura-$(git rev-parse HEAD)"
-=======
-$ echo "dura-$(git log | head -n1 | awk '{ print $2 }')"
->>>>>>> 19798551
+$ echo "dura-$(git rev-parse HEAD)"
 ```
 
 Use `git log` or [`tig`](http://jonas.github.io/tig/) to figure out which commit you want to rollback to. Copy the hash
